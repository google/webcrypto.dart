name: test
on:
  push:
    branches: [master]
  pull_request:
    branches: [master]

env:
  PUB_ENVIRONMENT: bot.github

jobs:
  lints:
    name: Format + Lints
    runs-on: ubuntu-latest
<<<<<<< HEAD
    timeout-minutes: 10
=======
    timeout-minutes: 15
>>>>>>> f7a668c0
    steps:
      - uses: actions/checkout@v4
      - uses: subosito/flutter-action@v2
        with:
          channel: 'stable'
          cache: true
      - run: flutter pub get
      - run: dart format --output none --set-exit-if-changed .
      - run: dart analyze --fatal-warnings .
  linux:
    name: Linux desktop / Chrome / Firefox
    runs-on: ubuntu-latest
<<<<<<< HEAD
    timeout-minutes: 10
    strategy:
      matrix:
        option: ["", "--wasm"]
=======
    timeout-minutes: 15
>>>>>>> f7a668c0
    steps:
      - uses: actions/checkout@v4
      - uses: subosito/flutter-action@v2
        with:
          channel: 'stable'
          cache: true
      - name: Configure Flutter
        run: |
          sudo apt-get update -y
          sudo apt-get install -y ninja-build libgtk-3-dev
          flutter config --no-analytics
      - run: flutter pub get
      - run: flutter pub run webcrypto:setup
      - run: flutter test
      - run: flutter test --platform chrome ${{ matrix.option }}
      - run: xvfb-run flutter test integration_test/webcrypto_test.dart -d linux
        working-directory: ./example
      - uses: nanasess/setup-chromedriver@v2
      - name: Run integration_test with chromedriver
        working-directory: ./example
        run: |
          xvfb-run ../tool/with-chromedriver.sh flutter drive \
            --driver=test_driver/integration_test.dart \
            --target=integration_test/webcrypto_test.dart \
            -d chrome
      - run: xvfb-run flutter pub run test -p vm,chrome,firefox
  macos-14:
    name: MacOS 14 desktop / Chrome / Firefox
    runs-on: macos-14 # Test with xcode 15
<<<<<<< HEAD
    timeout-minutes: 10
    strategy:
      matrix:
        option: ["", "--wasm"]
=======
    timeout-minutes: 15
>>>>>>> f7a668c0
    steps:
      - uses: actions/checkout@v4
      - uses: subosito/flutter-action@v2
        with:
          channel: 'stable'
          cache: true
      - name: Configure Flutter
        run: |
          flutter config --no-analytics
      - run: flutter pub get
      - run: flutter pub run webcrypto:setup
      - run: flutter test
      - run: flutter test --platform chrome ${{ matrix.option }}
      - run: flutter test integration_test/webcrypto_test.dart -d macos
        working-directory: ./example
      # TODO: Enable chromedriver testing on MacOS when it works reliably
      #- uses: nanasess/setup-chromedriver@v2
      #- name: Run integration_test with chromedriver
      #  working-directory: ./example
      #  run: |
      #    ../tool/with-chromedriver.sh flutter drive \
      #      --driver=test_driver/integration_test.dart \
      #      --target=integration_test/webcrypto_test.dart \
      #      -d chrome
      - uses: browser-actions/setup-firefox@v1
      - name: flutter pub run test -p vm,chrome,firefox
        shell: bash
        # Remove FIREFOX_EXECUTABLE override when flutter upgrades past package:test 1.25.8
        # Issue is fixed in https://github.com/dart-lang/test/pull/2276
        run: |
          export FIREFOX_EXECUTABLE="$(which firefox)"
          flutter pub run test -p vm,chrome,firefox
  macos-15:
    name: MacOS 15 desktop / Chrome / Firefox
    runs-on: macos-15 # Test with xcode 16
<<<<<<< HEAD
    timeout-minutes: 10
    strategy:
      matrix:
        option: ["", "--wasm"]
=======
    timeout-minutes: 15
>>>>>>> f7a668c0
    steps:
      - uses: actions/checkout@v4
      - uses: subosito/flutter-action@v2
        with:
          channel: 'stable'
          cache: true
      - name: Configure Flutter
        run: |
          flutter config --no-analytics
      - run: flutter pub get
      - run: flutter pub run webcrypto:setup
      - run: flutter test
      - run: flutter test --platform chrome ${{ matrix.option }}
      - run: flutter test integration_test/webcrypto_test.dart -d macos
        working-directory: ./example
      # TODO: Enable chromedriver testing on MacOS when it works reliably
      - uses: browser-actions/setup-firefox@v1
      - name: flutter pub run test -p vm,chrome,firefox
        shell: bash
        # Remove FIREFOX_EXECUTABLE override when flutter upgrades past package:test 1.25.8
        # Issue is fixed in https://github.com/dart-lang/test/pull/2276
        run: |
          export FIREFOX_EXECUTABLE="$(which firefox)"
          flutter pub run test -p vm,chrome,firefox
  windows:
    name: Windows desktop / Chrome / Firefox
    runs-on: windows-latest
<<<<<<< HEAD
    timeout-minutes: 10
    # strategy:
    #   matrix:
    #     option: [ "", "--wasm"]
=======
    timeout-minutes: 15
>>>>>>> f7a668c0
    steps:
      - uses: ilammy/setup-nasm@v1
      - uses: actions/checkout@v4
      - uses: subosito/flutter-action@v2
        with:
          channel: 'stable'
          cache: true
      - name: Configure Flutter
        run: |
          flutter config --no-analytics
      - run: flutter pub get
      - run: flutter pub run webcrypto:setup
      - run: flutter test
      #- run: flutter test --platform chrome ${{ matrix.option }}
      - run: flutter test integration_test/webcrypto_test.dart -d windows
        working-directory: ./example
      - uses: nanasess/setup-chromedriver@v2
      - name: Run integration_test with chromedriver
        working-directory: ./example
        shell: bash
        run: |
          ../tool/with-chromedriver.sh flutter drive \
            --driver=test_driver/integration_test.dart \
            --target=integration_test/webcrypto_test.dart \
            -d chrome
      - run: flutter pub run test -p vm,chrome,firefox
  ios:
    name: iOS emulator (iPhone)
    runs-on: macos-14
<<<<<<< HEAD
    timeout-minutes: 10
=======
    timeout-minutes: 15
>>>>>>> f7a668c0
    steps:
      - uses: actions/checkout@v4
      - uses: subosito/flutter-action@v2
        with:
          channel: 'stable'
          cache: true
      - name: Configure Flutter
        run: |
          flutter config --no-analytics
      - uses: futureware-tech/simulator-action@v3
        with:
          model: 'iPhone 15'
      - run: flutter pub get
      - run: flutter test integration_test/webcrypto_test.dart -d iphone
        working-directory: ./example
  android:
    name: Android emulator
    runs-on: ubuntu-latest
<<<<<<< HEAD
    timeout-minutes: 10
=======
    timeout-minutes: 15
>>>>>>> f7a668c0
    steps:
      - uses: actions/checkout@v4
      - uses: subosito/flutter-action@v2
        with:
          channel: 'stable'
          cache: true
      - uses: actions/setup-java@v4
        with:
          distribution: 'zulu'
          java-version: 21
      - name: Configure Flutter
        run: |
          flutter config --no-analytics
      - run: flutter pub get
      - name: Enable KVM
        run: |
          echo 'KERNEL=="kvm", GROUP="kvm", MODE="0666", OPTIONS+="static_node=kvm"' | sudo tee /etc/udev/rules.d/99-kvm4all.rules
          sudo udevadm control --reload-rules
          sudo udevadm trigger --name-match=kvm
      - name: Run flutter test integration_test/webcrypto_test.dart -d android
        uses: reactivecircus/android-emulator-runner@v2
        with:
          api-level: 28
          working-directory: ./example
          script: flutter test integration_test/webcrypto_test.dart -d android
  linux-coverage:
    name: Linux desktop / Chrome / Firefox (coverage)
    runs-on: ubuntu-latest
<<<<<<< HEAD
    timeout-minutes: 10
=======
    timeout-minutes: 15
>>>>>>> f7a668c0
    steps:
      - uses: actions/checkout@v4
      - uses: subosito/flutter-action@v2
        with:
          channel: 'stable'
          cache: true
      - name: Configure Flutter
        run: |
          sudo apt-get update -y
          sudo apt-get install -y ninja-build libgtk-3-dev
          flutter config --no-analytics
      - run: flutter pub get
      - run: flutter pub run webcrypto:setup
<<<<<<< HEAD
      - uses: nanasess/setup-chromedriver@v2
=======
>>>>>>> f7a668c0
      - run: xvfb-run flutter pub run test -p vm,chrome,firefox --coverage ./coverage
      # Report collected coverage
      - name: Convert coverage to lcov
        run: dart run coverage:format_coverage -i ./coverage -o ./coverage/lcov.info --lcov --report-on lib/
      - uses: coverallsapp/github-action@v2
        with:
          flag-name: linux
          parallel: true
  windows-coverage:
    name: Windows desktop / Chrome / Firefox (coverage)
    runs-on: windows-latest
<<<<<<< HEAD
    timeout-minutes: 10
=======
    timeout-minutes: 15
>>>>>>> f7a668c0
    steps:
      - uses: ilammy/setup-nasm@v1
      - uses: actions/checkout@v4
      - uses: subosito/flutter-action@v2
        with:
          channel: 'stable'
          cache: true
      - name: Configure Flutter
        run: |
          flutter config --no-analytics
      - run: flutter pub get
      - run: flutter pub run webcrypto:setup
      - run: flutter test
      - run: flutter pub run test -p vm,chrome,firefox --coverage ./coverage
      # Report collected coverage
      - name: Convert coverage to lcov
        run: dart run coverage:format_coverage -i ./coverage -o ./coverage/lcov.info --lcov --report-on lib/
      - uses: coverallsapp/github-action@v2
        with:
          flag-name: windows
          parallel: true
  coverage:
    name: Report to coveralls
    runs-on: ubuntu-latest
<<<<<<< HEAD
    timeout-minutes: 10
=======
    timeout-minutes: 15
>>>>>>> f7a668c0
    needs:
      - linux-coverage
      - windows-coverage
    steps:
      - uses: coverallsapp/github-action@v2
        with:
          parallel-finished: true<|MERGE_RESOLUTION|>--- conflicted
+++ resolved
@@ -12,11 +12,7 @@
   lints:
     name: Format + Lints
     runs-on: ubuntu-latest
-<<<<<<< HEAD
-    timeout-minutes: 10
-=======
-    timeout-minutes: 15
->>>>>>> f7a668c0
+    timeout-minutes: 15
     steps:
       - uses: actions/checkout@v4
       - uses: subosito/flutter-action@v2
@@ -29,14 +25,10 @@
   linux:
     name: Linux desktop / Chrome / Firefox
     runs-on: ubuntu-latest
-<<<<<<< HEAD
-    timeout-minutes: 10
+    timeout-minutes: 15
     strategy:
       matrix:
         option: ["", "--wasm"]
-=======
-    timeout-minutes: 15
->>>>>>> f7a668c0
     steps:
       - uses: actions/checkout@v4
       - uses: subosito/flutter-action@v2
@@ -66,14 +58,10 @@
   macos-14:
     name: MacOS 14 desktop / Chrome / Firefox
     runs-on: macos-14 # Test with xcode 15
-<<<<<<< HEAD
-    timeout-minutes: 10
+    timeout-minutes: 15
     strategy:
       matrix:
         option: ["", "--wasm"]
-=======
-    timeout-minutes: 15
->>>>>>> f7a668c0
     steps:
       - uses: actions/checkout@v4
       - uses: subosito/flutter-action@v2
@@ -109,14 +97,10 @@
   macos-15:
     name: MacOS 15 desktop / Chrome / Firefox
     runs-on: macos-15 # Test with xcode 16
-<<<<<<< HEAD
-    timeout-minutes: 10
+    timeout-minutes: 15
     strategy:
       matrix:
         option: ["", "--wasm"]
-=======
-    timeout-minutes: 15
->>>>>>> f7a668c0
     steps:
       - uses: actions/checkout@v4
       - uses: subosito/flutter-action@v2
@@ -144,14 +128,10 @@
   windows:
     name: Windows desktop / Chrome / Firefox
     runs-on: windows-latest
-<<<<<<< HEAD
-    timeout-minutes: 10
+    timeout-minutes: 15
     # strategy:
     #   matrix:
     #     option: [ "", "--wasm"]
-=======
-    timeout-minutes: 15
->>>>>>> f7a668c0
     steps:
       - uses: ilammy/setup-nasm@v1
       - uses: actions/checkout@v4
@@ -181,11 +161,7 @@
   ios:
     name: iOS emulator (iPhone)
     runs-on: macos-14
-<<<<<<< HEAD
-    timeout-minutes: 10
-=======
-    timeout-minutes: 15
->>>>>>> f7a668c0
+    timeout-minutes: 15
     steps:
       - uses: actions/checkout@v4
       - uses: subosito/flutter-action@v2
@@ -204,11 +180,7 @@
   android:
     name: Android emulator
     runs-on: ubuntu-latest
-<<<<<<< HEAD
-    timeout-minutes: 10
-=======
-    timeout-minutes: 15
->>>>>>> f7a668c0
+    timeout-minutes: 15
     steps:
       - uses: actions/checkout@v4
       - uses: subosito/flutter-action@v2
@@ -237,11 +209,7 @@
   linux-coverage:
     name: Linux desktop / Chrome / Firefox (coverage)
     runs-on: ubuntu-latest
-<<<<<<< HEAD
-    timeout-minutes: 10
-=======
-    timeout-minutes: 15
->>>>>>> f7a668c0
+    timeout-minutes: 15
     steps:
       - uses: actions/checkout@v4
       - uses: subosito/flutter-action@v2
@@ -255,10 +223,6 @@
           flutter config --no-analytics
       - run: flutter pub get
       - run: flutter pub run webcrypto:setup
-<<<<<<< HEAD
-      - uses: nanasess/setup-chromedriver@v2
-=======
->>>>>>> f7a668c0
       - run: xvfb-run flutter pub run test -p vm,chrome,firefox --coverage ./coverage
       # Report collected coverage
       - name: Convert coverage to lcov
@@ -270,11 +234,7 @@
   windows-coverage:
     name: Windows desktop / Chrome / Firefox (coverage)
     runs-on: windows-latest
-<<<<<<< HEAD
-    timeout-minutes: 10
-=======
-    timeout-minutes: 15
->>>>>>> f7a668c0
+    timeout-minutes: 15
     steps:
       - uses: ilammy/setup-nasm@v1
       - uses: actions/checkout@v4
@@ -299,11 +259,7 @@
   coverage:
     name: Report to coveralls
     runs-on: ubuntu-latest
-<<<<<<< HEAD
-    timeout-minutes: 10
-=======
-    timeout-minutes: 15
->>>>>>> f7a668c0
+    timeout-minutes: 15
     needs:
       - linux-coverage
       - windows-coverage
