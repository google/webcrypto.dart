name: test
on:
  push:
    branches: [master]
  pull_request:
    branches: [master]

env:
  PUB_ENVIRONMENT: bot.github

jobs:
  lints:
    name: Format + Lints
    runs-on: ubuntu-latest
    steps:
      - uses: actions/checkout@v4
      - uses: subosito/flutter-action@v2
        with:
          channel: 'stable'
          cache: true
      - run: flutter pub get
      - run: dart format --output none --set-exit-if-changed .
      - run: dart analyze --fatal-warnings .
  linux:
    name: webcrypto on Linux desktop / Chrome / Firefox
    runs-on: ubuntu-latest
    steps:
      - uses: actions/checkout@v4
      - uses: subosito/flutter-action@v2
        with:
          channel: 'stable'
          cache: true
      - name: Configure Flutter
        run: |
          sudo apt-get update -y
          sudo apt-get install -y ninja-build libgtk-3-dev
          flutter config --no-analytics
      - run: flutter pub get
      - run: flutter pub run webcrypto:setup
      - run: flutter test
      - run: flutter test --platform chrome
      - run: xvfb-run flutter test integration_test/webcrypto_test.dart -d linux
        working-directory: ./example
      - uses: nanasess/setup-chromedriver@v2
      - name: Run integration_test with chromedriver
        working-directory: ./example
        run: |
          xvfb-run ../tool/with-chromedriver.sh flutter drive \
            --driver=test_driver/integration_test.dart \
            --target=integration_test/webcrypto_test.dart \
            -d chrome
      - run: xvfb-run flutter pub run test -p vm,chrome,firefox
  macos-14:
    name: webcrypto on macOS 14 desktop / Chrome
    runs-on: macos-14 # Test with xcode 15
    steps:
      - uses: actions/checkout@v4
      - uses: subosito/flutter-action@v2
        with:
          channel: 'stable'
          cache: true
      - name: Configure Flutter
        run: |
          flutter config --no-analytics
      - run: flutter pub get
      - run: flutter pub run webcrypto:setup
      - run: flutter test
      - run: flutter test --platform chrome
      - run: flutter test integration_test/webcrypto_test.dart -d macos
        working-directory: ./example
<<<<<<< HEAD
      - uses: nanasess/setup-chromedriver@v2
      - name: Run integration_test with chromedriver
        working-directory: ./example
        run: |
          ../tool/with-chromedriver.sh flutter drive \
            --driver=test_driver/integration_test.dart \
            --target=integration_test/webcrypto_test.dart \
            -d chrome
      - uses: browser-actions/setup-firefox@v1
      - run: flutter pub run test -p vm,chrome,firefox
  macos-15:
    name: webcrypto on macOS 15 desktop / Chrome
    runs-on: macos-15 # Test with xcode 16
    steps:
      - uses: actions/checkout@v4
      - uses: subosito/flutter-action@v2
        with:
          channel: 'stable'
          cache: true
      - name: Configure Flutter
        run: |
          flutter config --no-analytics
      - run: flutter pub get
      - run: flutter pub run webcrypto:setup
      - run: flutter test
      - run: flutter test --platform chrome
      - run: flutter test integration_test/webcrypto_test.dart -d macos
        working-directory: ./example
      # TODO: Consider integration tests with chromedriver, though they currently timeout 
      - uses: browser-actions/setup-firefox@v1
      - run: flutter pub run test -p vm,chrome,firefox
=======
      # TODO: Enable chromdriver testing on MacOS when it works reliably
      #- uses: nanasess/setup-chromedriver@v2
      #- name: Run integration_test with chromedriver
      #  working-directory: ./example
      #  run: |
      #    ../tool/with-chromedriver.sh flutter drive \
      #      --driver=test_driver/integration_test.dart \
      #      --target=integration_test/webcrypto_test.dart \
      #      -d chrome
      - run: flutter pub run test -p vm,chrome # TODO: Enable firefox if it works
>>>>>>> 8ac145be
  windows:
    name: webcrypto on Windows desktop / Chrome / Firefox
    runs-on: windows-latest
    steps:
      - uses: ilammy/setup-nasm@v1
      - uses: actions/checkout@v4
      - uses: subosito/flutter-action@v2
        with:
          channel: 'stable'
          cache: true
      - name: Configure Flutter
        run: |
          flutter config --no-analytics
      - run: flutter pub get
      - run: flutter pub run webcrypto:setup
      - run: flutter test
      #- run: flutter test --platform chrome
      - run: flutter test integration_test/webcrypto_test.dart -d windows
        working-directory: ./example
      - uses: nanasess/setup-chromedriver@v2
      - name: Run integration_test with chromedriver
        working-directory: ./example
        shell: bash
        run: |
          ../tool/with-chromedriver.sh flutter drive \
            --driver=test_driver/integration_test.dart \
            --target=integration_test/webcrypto_test.dart \
            -d chrome
      - run: flutter pub run test -p vm,chrome,firefox
  ios:
    name: webcrypto on iOS emulator (iPhone)
    runs-on: macos-14
    steps:
      - uses: actions/checkout@v4
      - uses: subosito/flutter-action@v2
        with:
          channel: 'stable'
          cache: true
      - name: Configure Flutter
        run: |
          flutter config --no-analytics
      - uses: futureware-tech/simulator-action@v3
        with:
          model: 'iPhone 15'
      - run: flutter pub get
      - run: flutter test integration_test/webcrypto_test.dart -d iphone
        working-directory: ./example
  android:
    name: webcrypto on Android emulator
    runs-on: ubuntu-latest
    steps:
      - uses: actions/checkout@v4
      - uses: subosito/flutter-action@v2
        with:
          channel: 'stable'
          cache: true
      - uses: actions/setup-java@v4
        with:
          distribution: 'zulu'
          java-version: 21
      - name: Configure Flutter
        run: |
          flutter config --no-analytics
      - run: flutter pub get
      - name: Enable KVM
        run: |
          echo 'KERNEL=="kvm", GROUP="kvm", MODE="0666", OPTIONS+="static_node=kvm"' | sudo tee /etc/udev/rules.d/99-kvm4all.rules
          sudo udevadm control --reload-rules
          sudo udevadm trigger --name-match=kvm
      - name: Run flutter test integration_test/webcrypto_test.dart -d android
        uses: reactivecircus/android-emulator-runner@v2
        with:
          api-level: 28
          working-directory: ./example
          script: flutter test integration_test/webcrypto_test.dart -d android<|MERGE_RESOLUTION|>--- conflicted
+++ resolved
@@ -68,15 +68,15 @@
       - run: flutter test --platform chrome
       - run: flutter test integration_test/webcrypto_test.dart -d macos
         working-directory: ./example
-<<<<<<< HEAD
-      - uses: nanasess/setup-chromedriver@v2
-      - name: Run integration_test with chromedriver
-        working-directory: ./example
-        run: |
-          ../tool/with-chromedriver.sh flutter drive \
-            --driver=test_driver/integration_test.dart \
-            --target=integration_test/webcrypto_test.dart \
-            -d chrome
+      # TODO: Enable chromedriver testing on MacOS when it works reliably
+      #- uses: nanasess/setup-chromedriver@v2
+      #- name: Run integration_test with chromedriver
+      #  working-directory: ./example
+      #  run: |
+      #    ../tool/with-chromedriver.sh flutter drive \
+      #      --driver=test_driver/integration_test.dart \
+      #      --target=integration_test/webcrypto_test.dart \
+      #      -d chrome
       - uses: browser-actions/setup-firefox@v1
       - run: flutter pub run test -p vm,chrome,firefox
   macos-15:
@@ -97,21 +97,9 @@
       - run: flutter test --platform chrome
       - run: flutter test integration_test/webcrypto_test.dart -d macos
         working-directory: ./example
-      # TODO: Consider integration tests with chromedriver, though they currently timeout 
+      # TODO: Enable chromedriver testing on MacOS when it works reliably
       - uses: browser-actions/setup-firefox@v1
       - run: flutter pub run test -p vm,chrome,firefox
-=======
-      # TODO: Enable chromdriver testing on MacOS when it works reliably
-      #- uses: nanasess/setup-chromedriver@v2
-      #- name: Run integration_test with chromedriver
-      #  working-directory: ./example
-      #  run: |
-      #    ../tool/with-chromedriver.sh flutter drive \
-      #      --driver=test_driver/integration_test.dart \
-      #      --target=integration_test/webcrypto_test.dart \
-      #      -d chrome
-      - run: flutter pub run test -p vm,chrome # TODO: Enable firefox if it works
->>>>>>> 8ac145be
   windows:
     name: webcrypto on Windows desktop / Chrome / Firefox
     runs-on: windows-latest
