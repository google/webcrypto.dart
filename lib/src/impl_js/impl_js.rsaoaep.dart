--- conflicted
+++ resolved
@@ -64,15 +64,9 @@
     ),
     _usagesEncryptDecrypt,
   );
-<<<<<<< HEAD
-  return _KeyPair(
-    privateKey: _RsaOaepPrivateKeyImpl(pair.privateKey),
-    publicKey: _RsaOaepPublicKeyImpl(pair.publicKey),
-=======
   return createKeyPair(
     _RsaOaepPrivateKey(pair.privateKey),
     _RsaOaepPublicKey(pair.publicKey),
->>>>>>> 923ac088
   );
 }
 
