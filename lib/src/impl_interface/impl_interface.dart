// Copyright 2020 Google LLC
//
// Licensed under the Apache License, Version 2.0 (the "License");
// you may not use this file except in compliance with the License.
// You may obtain a copy of the License at
//
//      http://www.apache.org/licenses/LICENSE-2.0
//
// Unless required by applicable law or agreed to in writing, software
// distributed under the License is distributed on an "AS IS" BASIS,
// WITHOUT WARRANTIES OR CONDITIONS OF ANY KIND, either express or implied.
// See the License for the specific language governing permissions and
// limitations under the License.

library impl_stub;

import 'dart:typed_data';
import 'dart:async';

import 'package:webcrypto/webcrypto.dart' show Hash;

part 'impl_interface.aescbc.dart';
part 'impl_interface.aesctr.dart';
part 'impl_interface.hmac.dart';
part 'impl_interface.pbkdf2.dart';
part 'impl_interface.aesgcm.dart';
part 'impl_interface.ecdh.dart';
<<<<<<< HEAD
part 'impl_interface.ecdsa.dart';
=======
part 'impl_interface.rsaoaep.dart';
>>>>>>> 0a4a542a

/// A key-pair as returned from key generation.
class KeyPair<S, T> {
  KeyPair._(this.privateKey, this.publicKey); // keep the constructor private.

  /// Private key for [publicKey].
  final S privateKey;

  /// Public key matching [privateKey].
  final T publicKey;
}

/// Factory method to create KeyPair instance
KeyPair<S, T> createKeyPair<S, T>(S privateKey, T publicKey) {
  return KeyPair._(privateKey, publicKey);
}

/// Elliptic curves supported by ECDSA and ECDH.
///
/// > [!NOTE]
/// > Additional values may be added to this enum in the future.
enum EllipticCurve {
  p256,
  p384,

  ///
  ///
  /// P-521 is **not supported on Safari**, see [bug 216755 (bugs.webkit.org)][1].
  ///
  /// [1]: https://bugs.webkit.org/show_bug.cgi?id=216755
  p521,
}

/// Interface to be provided by platform implementations.
///
/// A platform implementation of `package:webcrypto` must define a
/// constant `webCryptImpl` as follows:
/// ```dart
/// const WebCryptoImpl webCryptImpl = const _MyPlatformImplemetation();
/// ```
///
/// The only platform implementations are:
///  * `lib/src/impl_ffi/impl_ffi.dart`,
///  * `lib/src/impl_js/impl_js.dart`, and,
///  * `lib/src/impl_stub/impl_stub.dart`.
///
/// These interfaces are not public and should not be implemented
/// outside this package. Should platform implementations ever become
/// plugable these interfaces will be renamed.
abstract interface class WebCryptoImpl {
  StaticAesCbcSecretKeyImpl get aesCbcSecretKey;
  StaticAesCtrSecretKeyImpl get aesCtrSecretKey;
  StaticAesGcmSecretKeyImpl get aesGcmSecretKey;
  StaticHmacSecretKeyImpl get hmacSecretKey;
  StaticPbkdf2SecretKeyImpl get pbkdf2SecretKey;
  StaticEcdhPrivateKeyImpl get ecdhPrivateKey;
  StaticEcdhPublicKeyImpl get ecdhPublicKey;
<<<<<<< HEAD
  StaticEcdsaPrivateKeyImpl get ecdsaPrivateKey;
  StaticEcdsaPublicKeyImpl get ecdsaPublicKey;
=======
  StaticRsaOaepPrivateKeyImpl get rsaOaepPrivateKey;
  StaticRsaOaepPublicKeyImpl get rsaOaepPublicKey;
>>>>>>> 0a4a542a
}<|MERGE_RESOLUTION|>--- conflicted
+++ resolved
@@ -25,11 +25,8 @@
 part 'impl_interface.pbkdf2.dart';
 part 'impl_interface.aesgcm.dart';
 part 'impl_interface.ecdh.dart';
-<<<<<<< HEAD
 part 'impl_interface.ecdsa.dart';
-=======
 part 'impl_interface.rsaoaep.dart';
->>>>>>> 0a4a542a
 
 /// A key-pair as returned from key generation.
 class KeyPair<S, T> {
@@ -87,11 +84,8 @@
   StaticPbkdf2SecretKeyImpl get pbkdf2SecretKey;
   StaticEcdhPrivateKeyImpl get ecdhPrivateKey;
   StaticEcdhPublicKeyImpl get ecdhPublicKey;
-<<<<<<< HEAD
   StaticEcdsaPrivateKeyImpl get ecdsaPrivateKey;
   StaticEcdsaPublicKeyImpl get ecdsaPublicKey;
-=======
   StaticRsaOaepPrivateKeyImpl get rsaOaepPrivateKey;
   StaticRsaOaepPublicKeyImpl get rsaOaepPublicKey;
->>>>>>> 0a4a542a
 }