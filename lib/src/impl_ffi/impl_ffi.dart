--- conflicted
+++ resolved
@@ -106,7 +106,12 @@
   final rsaPssPublicKey = const _StaticRsaPssPublicKeyImpl();
 
   @override
-<<<<<<< HEAD
+  final rsaSsaPkcs1v15PrivateKey = const _StaticRsaSsaPkcs1V15PrivateKeyImpl();
+
+  @override
+  final rsaSsaPkcs1v15PublicKey = const _StaticRsaSsaPkcs1V15PublicKeyImpl();
+
+  @override
   final sha1 = const _Sha1();
 
   @override
@@ -117,10 +122,4 @@
 
   @override
   final sha512 = const _Sha512();
-=======
-  final rsaSsaPkcs1v15PrivateKey = const _StaticRsaSsaPkcs1V15PrivateKeyImpl();
-
-  @override
-  final rsaSsaPkcs1v15PublicKey = const _StaticRsaSsaPkcs1V15PublicKeyImpl();
->>>>>>> 25db3a06
 }