// Copyright 2024 Google LLC
//
// Licensed under the Apache License, Version 2.0 (the "License");
// you may not use this file except in compliance with the License.
// You may obtain a copy of the License at
//
//      http://www.apache.org/licenses/LICENSE-2.0
//
// Unless required by applicable law or agreed to in writing, software
// distributed under the License is distributed on an "AS IS" BASIS,
// WITHOUT WARRANTIES OR CONDITIONS OF ANY KIND, either express or implied.
// See the License for the specific language governing permissions and
// limitations under the License.

@TestOn('browser')
library;

import 'dart:js_interop';
import 'dart:typed_data';

import 'package:test/test.dart';
import 'package:webcrypto/src/crypto_subtle.dart' as subtle;
import 'package:webcrypto/webcrypto.dart';

// Cannot import `package:flutter/foundation.dart` because it depends on `dart:ui`. Define it independently for testing.
const bool kIsWasm = bool.fromEnvironment('dart.tool.dart2wasm');

void main() {
  group('fillRandomBytes', () {
    test('success', () {
      final list = [
        Uint8List(16 * 1024),
        Uint16List(16 * 1024),
        Uint32List(16 * 1024),
        Int8List(16 * 1024),
        Int16List(16 * 1024),
        Int32List(16 * 1024),
      ];
      for (final data in list) {
        expect(
          data.every((e) => e == 0),
          isTrue,
        );
        fillRandomBytes(data);
        expect(
          data.any((e) => e != 0),
          isTrue,
        );
      }
    });

    test('too long', () {
      final list = [
        Uint8List(1000000),
        Uint16List(1000000),
        Uint32List(1000000),
        Int8List(1000000),
        Int16List(1000000),
        Int32List(1000000),
      ];
      for (final data in list) {
        expect(
          () => fillRandomBytes(data),
          throwsA(
            // dart2js throws ArgumentError
            // dart2wasm throws UnknownError
            anyOf(
              isA<ArgumentError>(),
              isA<UnknownError>(),
            ),
          ),
        );
      }
    });

    test('not supported type', () {
      final list = [
        Float32List(32),
        Float64List(32),
      ];
      for (final data in list) {
        expect(
          () => fillRandomBytes(data),
          throwsA(
            isA<ArgumentError>(),
          ),
        );
      }
    });

    test('list that is supported depending on the environment', () {
      if (kIsWasm) {
        final list = [
          Uint64List(32),
          Int64List(32),
        ];

        for (final data in list) {
          expect(
            () => fillRandomBytes(data),
            throwsA(
              // dart2wasm throws ArgumentError in fillRandomBytes method
              isA<ArgumentError>(),
            ),
          );
        }
      } else {
        try {
          final _ = [
            Uint64List(32),
            Int64List(32),
          ];
          fail('dart2js does not reach this line');
        } catch (e) {
          // dart2js throws UnsupportedError in list creation
          expect(e, isA<UnsupportedError>());
        }
      }
    });
  });

  group('crypto', () {
    test('getRandomValues: success', () {
      final data = Uint8List(16 * 1024);
      expect(
        data.every((e) => e == 0),
        isTrue,
      );
<<<<<<< HEAD
      fillRandomBytes(data);
=======
      final values = data.toJS;
      subtle.window.crypto.getRandomValues(values);
      if (kIsWasm) {
        // In dart2wasm, the value is not reflected in Uint8List.
        expect(
          data.every((e) => e == 0),
          isTrue,
        );
      } else {
        // In dart2js, the value is reflected in Uint8List.
        expect(
          data.every((e) => e == 0),
          isFalse,
        );
      }
>>>>>>> c75430cf
      expect(
        values.toDart.any((e) => e != 0),
        isTrue,
      );
    });

    test('getRandomValues: too long', () {
<<<<<<< HEAD
      expect(
        () => fillRandomBytes(Uint8List(1000000)),
        throwsA(
          isA<ArgumentError>(),
        ),
      );
    });

    test('getRandomValues: not supported type', () {
      expect(
        () => fillRandomBytes(Uint64List(32)),
        throwsA(
          isA<UnsupportedError>(),
        ),
      );
=======
      try {
        subtle.window.crypto.getRandomValues(Uint8List(1000000).toJS);
      } on subtle.JSDomException catch (e) {
        // dart2js throws QuotaExceededError
        expect(
          e.name,
          'QuotaExceededError',
        );
      } on Error catch (e) {
        // dart2wasm throws JavaScriptError
        expect(
          e.toString(),
          'JavaScriptError',
        );
      }
    });

    test('getRandomValues: not supported type', () {
      try {
        subtle.window.crypto.getRandomValues(Float32List(32).toJS);
      } on subtle.JSDomException catch (e) {
        // dart2js throws TypeMismatchError
        expect(
          e.name,
          'TypeMismatchError',
        );
      } on Error catch (e) {
        // dart2wasm throws JavaScriptError
        expect(
          e.toString(),
          'JavaScriptError',
        );
      }
>>>>>>> c75430cf
    });
  });

  group('crypto.subtle', () {
    test('generateCryptoKey: success', () async {
      expect(
        await subtle.window.crypto.subtle
            .generateCryptoKey(
              const subtle.Algorithm(
                name: 'AES-GCM',
                length: 256,
              ).toJS,
              false,
              ['encrypt', 'decrypt'].toJS,
            )
            .toDart,
        isA<subtle.JSCryptoKey>()
            .having(
              (key) => key.type,
              'type',
              'secret',
            )
            .having(
              (key) => key.extractable,
              'extractable',
              false,
            )
            .having(
              (key) => key.usages.toDartList,
              'usages',
              containsAll(['encrypt', 'decrypt']),
            ),
      );
    });

    test('generateCryptoKey: invalid keyUsages', () {
      expect(
        () async => await subtle.window.crypto.subtle
            .generateCryptoKey(
              const subtle.Algorithm(
                name: 'AES-GCM',
                length: 256,
              ).toJS,
              false,
              <String>[].toJS,
            )
            .toDart,
        throwsA(
          isA<subtle.JSDomException>().having(
            (e) => e.name,
            'name',
            'SyntaxError',
          ),
        ),
      );
    });

    test('generateCryptoKey: invalid algorithm', () {
      expect(
        () async => await subtle.window.crypto.subtle
            .generateCryptoKey(
              const subtle.Algorithm().toJS,
              false,
              ['encrypt', 'decrypt'].toJS,
            )
            .toDart,
        throwsA(
          isA<subtle.JSDomException>().having(
            (e) => e.name,
            'name',
            // Chrome / Safari throw TypeError
            // Firefox throws SyntaxError
            anyOf('TypeError', 'SyntaxError'),
          ),
        ),
      );
    });

    test('generateKeyPair: e65537', () async {
      expect(
        await subtle.window.crypto.subtle
            .generateCryptoKeyPair(
              subtle.Algorithm(
                name: 'RSA-OAEP',
                modulusLength: 4096,
                publicExponent: Uint8List.fromList([0x01, 0x00, 0x01]),
                hash: 'SHA-256',
              ).toJS,
              false,
              ['encrypt', 'decrypt'].toJS,
            )
            .toDart,
        isA<subtle.JSCryptoKeyPair>()
            .having(
              (key) => key.publicKey.type,
              'publicKey.type',
              'public',
            )
            .having(
              (key) => key.publicKey.extractable,
              'publicKey.extractable',
              true,
            )
            .having(
              (key) => key.publicKey.usages.toDartList,
              'publicKey.usages',
              ['encrypt'],
            )
            .having(
              (key) => key.privateKey.type,
              'privateKey.type',
              'private',
            )
            .having(
              (key) => key.privateKey.extractable,
              'privateKey.extractable',
              false,
            )
            .having(
              (key) => key.privateKey.usages.toDartList,
              'privateKey.usages',
              ['decrypt'],
            ),
      );
    });

    test(testOn: 'chrome || firefox', 'generateKeyPair: e3', () async {
      expect(
        await subtle.window.crypto.subtle
            .generateCryptoKeyPair(
              subtle.Algorithm(
                name: 'RSA-OAEP',
                modulusLength: 4096,
                publicExponent: Uint8List.fromList([0x03]),
                hash: 'SHA-256',
              ).toJS,
              false,
              ['encrypt', 'decrypt'].toJS,
            )
            .toDart,
        isA<subtle.JSCryptoKeyPair>()
            .having(
              (key) => key.publicKey.type,
              'publicKey.type',
              'public',
            )
            .having(
              (key) => key.publicKey.extractable,
              'publicKey.extractable',
              true,
            )
            .having(
              (key) => key.publicKey.usages.toDartList,
              'publicKey.usages',
              ['encrypt'],
            )
            .having(
              (key) => key.privateKey.type,
              'privateKey.type',
              'private',
            )
            .having(
              (key) => key.privateKey.extractable,
              'privateKey.extractable',
              false,
            )
            .having(
              (key) => key.privateKey.usages.toDartList,
              'privateKey.usages',
              ['decrypt'],
            ),
      );
    });

    test(testOn: 'safari', 'generateKeyPair: e3', () {
      expect(
        () async => await subtle.window.crypto.subtle
            .generateCryptoKeyPair(
              subtle.Algorithm(
                name: 'RSA-OAEP',
                modulusLength: 4096,
                publicExponent: Uint8List.fromList([0x03]),
                hash: 'SHA-256',
              ).toJS,
              false,
              ['encrypt', 'decrypt'].toJS,
            )
            .toDart,
        throwsA(
          isA<subtle.JSDomException>().having(
            (e) => e.name,
            'name',
            'OperationError',
          ),
        ),
      );
    });
  });
}

extension on JSArray<JSString> {
  List<String> get toDartList => toDart.map((e) => e.toDart).toList();
}<|MERGE_RESOLUTION|>--- conflicted
+++ resolved
@@ -26,6 +26,7 @@
 const bool kIsWasm = bool.fromEnvironment('dart.tool.dart2wasm');
 
 void main() {
+  // TODO: Test subtle.window.crypto.getRandomValues(values); instead
   group('fillRandomBytes', () {
     test('success', () {
       final list = [
@@ -60,6 +61,7 @@
       ];
       for (final data in list) {
         expect(
+          // TODO: Test subtle.window.crypto.getRandomValues(values); instead
           () => fillRandomBytes(data),
           throwsA(
             // dart2js throws ArgumentError
@@ -80,6 +82,7 @@
       ];
       for (final data in list) {
         expect(
+          // TODO: Test subtle.window.crypto.getRandomValues(values); instead
           () => fillRandomBytes(data),
           throwsA(
             isA<ArgumentError>(),
@@ -97,6 +100,7 @@
 
         for (final data in list) {
           expect(
+            // TODO: Test subtle.window.crypto.getRandomValues(values); instead
             () => fillRandomBytes(data),
             throwsA(
               // dart2wasm throws ArgumentError in fillRandomBytes method
@@ -126,9 +130,6 @@
         data.every((e) => e == 0),
         isTrue,
       );
-<<<<<<< HEAD
-      fillRandomBytes(data);
-=======
       final values = data.toJS;
       subtle.window.crypto.getRandomValues(values);
       if (kIsWasm) {
@@ -144,7 +145,6 @@
           isFalse,
         );
       }
->>>>>>> c75430cf
       expect(
         values.toDart.any((e) => e != 0),
         isTrue,
@@ -152,23 +152,6 @@
     });
 
     test('getRandomValues: too long', () {
-<<<<<<< HEAD
-      expect(
-        () => fillRandomBytes(Uint8List(1000000)),
-        throwsA(
-          isA<ArgumentError>(),
-        ),
-      );
-    });
-
-    test('getRandomValues: not supported type', () {
-      expect(
-        () => fillRandomBytes(Uint64List(32)),
-        throwsA(
-          isA<UnsupportedError>(),
-        ),
-      );
-=======
       try {
         subtle.window.crypto.getRandomValues(Uint8List(1000000).toJS);
       } on subtle.JSDomException catch (e) {
@@ -202,7 +185,6 @@
           'JavaScriptError',
         );
       }
->>>>>>> c75430cf
     });
   });
 
